--- conflicted
+++ resolved
@@ -58,13 +58,9 @@
 	"strings"
 	"time"
 
-<<<<<<< HEAD
 	"github.com/AERUMTechnology/go-aerum-new/internal/build"
-=======
-	"github.com/ethereum/go-ethereum/internal/build"
-	"github.com/ethereum/go-ethereum/params"
-	sv "github.com/ethereum/go-ethereum/swarm/version"
->>>>>>> 225171a4
+	"github.com/AERUMTechnology/go-aerum-new/params"
+	sv "github.com/AERUMTechnology/go-aerum-new/swarm/version"
 )
 
 var (
@@ -95,32 +91,12 @@
 	// A debian package is created for all executables listed here.
 	debExecutables = []debExecutable{
 		{
-<<<<<<< HEAD
-			Name:        "abigen",
+			BinaryName:  "abigen",
 			Description: "Source code generator to convert AERUMTechnology contract definitions into easy to use, compile-time type-safe Go packages.",
 		},
 		{
-			Name:        "bootnode",
+			BinaryName:  "bootnode",
 			Description: "AERUMTechnology bootnode.",
-		},
-		{
-			Name:        "evm",
-			Description: "Developer utility version of the EVM (AERUMTechnology Virtual Machine) that is capable of running bytecode snippets within a configurable environment and execution mode.",
-		},
-		{
-			Name:        "aerum",
-			Description: "AERUMTechnology CLI client.",
-		},
-		{
-			Name:        "puppeth",
-			Description: "AERUMTechnology private network manager.",
-=======
-			BinaryName:  "abigen",
-			Description: "Source code generator to convert Ethereum contract definitions into easy to use, compile-time type-safe Go packages.",
-		},
-		{
-			BinaryName:  "bootnode",
-			Description: "Ethereum bootnode.",
 		},
 		{
 			BinaryName:  "evm",
@@ -132,46 +108,35 @@
 		},
 		{
 			BinaryName:  "puppeth",
-			Description: "Ethereum private network manager.",
->>>>>>> 225171a4
+			Description: "AERUMTechnology private network manager.",
 		},
 		{
 			BinaryName:  "rlpdump",
 			Description: "Developer utility tool that prints RLP structures.",
 		},
 		{
-<<<<<<< HEAD
-			Name:        "swarm",
-			Description: "AERUMTechnology Swarm daemon and tools",
-=======
 			BinaryName:  "wnode",
-			Description: "Ethereum Whisper diagnostic tool",
->>>>>>> 225171a4
+			Description: "AERUMTechnology Whisper diagnostic tool",
 		},
 	}
 
 	// A debian package is created for all executables listed here.
 	debSwarmExecutables = []debExecutable{
 		{
-<<<<<<< HEAD
-			Name:        "wnode",
-			Description: "AERUMTechnology Whisper diagnostic tool",
-=======
 			BinaryName:  "swarm",
 			PackageName: "ethereum-swarm",
-			Description: "Ethereum Swarm daemon and tools",
->>>>>>> 225171a4
+			Description: "AERUMTechnology Swarm daemon and tools",
 		},
 	}
 
 	debEthereum = debPackage{
-		Name:        "ethereum",
+		Name:        "aerum",
 		Version:     params.Version,
 		Executables: debExecutables,
 	}
 
 	debSwarm = debPackage{
-		Name:        "ethereum-swarm",
+		Name:        "aerum-swarm",
 		Version:     sv.Version,
 		Executables: debSwarmExecutables,
 	}
@@ -595,13 +560,9 @@
 type debMetadata struct {
 	Env build.Environment
 
-<<<<<<< HEAD
+	PackageName string
+
 	// go-aerum-new version being built. Note that this
-=======
-	PackageName string
-
-	// go-ethereum version being built. Note that this
->>>>>>> 225171a4
 	// is not the debian package version. The package version
 	// is constructed by VersionString.
 	Version string
@@ -646,15 +607,9 @@
 // on all executable packages.
 func (meta debMetadata) Name() string {
 	if isUnstableBuild(meta.Env) {
-<<<<<<< HEAD
-		return "AERUMTechnology-unstable"
-	}
-	return "AERUMTechnology"
-=======
 		return meta.PackageName + "-unstable"
 	}
 	return meta.PackageName
->>>>>>> 225171a4
 }
 
 // VersionString returns the debian version of the packages.
@@ -709,11 +664,7 @@
 		// be preferred and the conflicting files should be handled via
 		// alternates. We might do this eventually but using a conflict is
 		// easier now.
-<<<<<<< HEAD
-		return "AERUMTechnology, " + exe.Name
-=======
-		return "ethereum, " + exe.Package()
->>>>>>> 225171a4
+		return "AERUMTechnology, " + exe.Package()
 	}
 	return ""
 }
