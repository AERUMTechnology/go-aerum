--- conflicted
+++ resolved
@@ -36,11 +36,6 @@
 	"crypto/elliptic"
 	"math/big"
 	"unsafe"
-<<<<<<< HEAD
-
-	"github.com/AERUMTechnology/go-aerum-new/common/math"
-=======
->>>>>>> 225171a4
 )
 
 /*
