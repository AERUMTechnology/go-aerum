<<<<<<< HEAD
// Copyright 2015 The go-aerum-new Authors
// This file is part of the go-aerum-new library.
//
// The go-aerum-new library is free software: you can redistribute it and/or modify
// it under the terms of the GNU Lesser General Public License as published by
// the Free Software Foundation, either version 3 of the License, or
// (at your option) any later version.
//
// The go-aerum-new library is distributed in the hope that it will be useful,
// but WITHOUT ANY WARRANTY; without even the implied warranty of
// MERCHANTABILITY or FITNESS FOR A PARTICULAR PURPOSE. See the
// GNU Lesser General Public License for more details.
//
// You should have received a copy of the GNU Lesser General Public License
// along with the go-aerum-new library. If not, see <http://www.gnu.org/licenses/>.
=======
// Copyright 2015 Jeffrey Wilcke, Felix Lange, Gustav Simonsson. All rights reserved.
// Use of this source code is governed by a BSD-style license that can be found in
// the LICENSE file.
>>>>>>> 225171a4

// secp256k1_context_create_sign_verify creates a context for signing and signature verification.
static secp256k1_context* secp256k1_context_create_sign_verify() {
	return secp256k1_context_create(SECP256K1_CONTEXT_SIGN | SECP256K1_CONTEXT_VERIFY);
}

// secp256k1_ext_ecdsa_recover recovers the public key of an encoded compact signature.
//
// Returns: 1: recovery was successful
//          0: recovery was not successful
// Args:    ctx:        pointer to a context object (cannot be NULL)
//  Out:    pubkey_out: the serialized 65-byte public key of the signer (cannot be NULL)
//  In:     sigdata:    pointer to a 65-byte signature with the recovery id at the end (cannot be NULL)
//          msgdata:    pointer to a 32-byte message (cannot be NULL)
static int secp256k1_ext_ecdsa_recover(
	const secp256k1_context* ctx,
	unsigned char *pubkey_out,
	const unsigned char *sigdata,
	const unsigned char *msgdata
) {
	secp256k1_ecdsa_recoverable_signature sig;
	secp256k1_pubkey pubkey;

	if (!secp256k1_ecdsa_recoverable_signature_parse_compact(ctx, &sig, sigdata, (int)sigdata[64])) {
		return 0;
	}
	if (!secp256k1_ecdsa_recover(ctx, &pubkey, &sig, msgdata)) {
		return 0;
	}
	size_t outputlen = 65;
	return secp256k1_ec_pubkey_serialize(ctx, pubkey_out, &outputlen, &pubkey, SECP256K1_EC_UNCOMPRESSED);
}

// secp256k1_ext_ecdsa_verify verifies an encoded compact signature.
//
// Returns: 1: signature is valid
//          0: signature is invalid
// Args:    ctx:        pointer to a context object (cannot be NULL)
//  In:     sigdata:    pointer to a 64-byte signature (cannot be NULL)
//          msgdata:    pointer to a 32-byte message (cannot be NULL)
//          pubkeydata: pointer to public key data (cannot be NULL)
//          pubkeylen:  length of pubkeydata
static int secp256k1_ext_ecdsa_verify(
	const secp256k1_context* ctx,
	const unsigned char *sigdata,
	const unsigned char *msgdata,
	const unsigned char *pubkeydata,
	size_t pubkeylen
) {
	secp256k1_ecdsa_signature sig;
	secp256k1_pubkey pubkey;

	if (!secp256k1_ecdsa_signature_parse_compact(ctx, &sig, sigdata)) {
		return 0;
	}
	if (!secp256k1_ec_pubkey_parse(ctx, &pubkey, pubkeydata, pubkeylen)) {
		return 0;
	}
	return secp256k1_ecdsa_verify(ctx, &sig, msgdata, &pubkey);
}

// secp256k1_ext_reencode_pubkey decodes then encodes a public key. It can be used to
// convert between public key formats. The input/output formats are chosen depending on the
// length of the input/output buffers.
//
// Returns: 1: conversion successful
//          0: conversion unsuccessful
// Args:    ctx:        pointer to a context object (cannot be NULL)
//  Out:    out:        output buffer that will contain the reencoded key (cannot be NULL)
//  In:     outlen:     length of out (33 for compressed keys, 65 for uncompressed keys)
//          pubkeydata: the input public key (cannot be NULL)
//          pubkeylen:  length of pubkeydata
static int secp256k1_ext_reencode_pubkey(
	const secp256k1_context* ctx,
	unsigned char *out,
	size_t outlen,
	const unsigned char *pubkeydata,
	size_t pubkeylen
) {
	secp256k1_pubkey pubkey;

	if (!secp256k1_ec_pubkey_parse(ctx, &pubkey, pubkeydata, pubkeylen)) {
		return 0;
	}
	unsigned int flag = (outlen == 33) ? SECP256K1_EC_COMPRESSED : SECP256K1_EC_UNCOMPRESSED;
	return secp256k1_ec_pubkey_serialize(ctx, out, &outlen, &pubkey, flag);
}

// secp256k1_ext_scalar_mul multiplies a point by a scalar in constant time.
//
// Returns: 1: multiplication was successful
//          0: scalar was invalid (zero or overflow)
// Args:    ctx:      pointer to a context object (cannot be NULL)
//  Out:    point:    the multiplied point (usually secret)
//  In:     point:    pointer to a 64-byte public point,
//                    encoded as two 256bit big-endian numbers.
//          scalar:   a 32-byte scalar with which to multiply the point
int secp256k1_ext_scalar_mul(const secp256k1_context* ctx, unsigned char *point, const unsigned char *scalar) {
	int ret = 0;
	int overflow = 0;
	secp256k1_fe feX, feY;
	secp256k1_gej res;
	secp256k1_ge ge;
	secp256k1_scalar s;
	ARG_CHECK(point != NULL);
	ARG_CHECK(scalar != NULL);
	(void)ctx;

	secp256k1_fe_set_b32(&feX, point);
	secp256k1_fe_set_b32(&feY, point+32);
	secp256k1_ge_set_xy(&ge, &feX, &feY);
	secp256k1_scalar_set_b32(&s, scalar, &overflow);
	if (overflow || secp256k1_scalar_is_zero(&s)) {
		ret = 0;
	} else {
		secp256k1_ecmult_const(&res, &ge, &s);
		secp256k1_ge_set_gej(&ge, &res);
		/* Note: can't use secp256k1_pubkey_save here because it is not constant time. */
		secp256k1_fe_normalize(&ge.x);
		secp256k1_fe_normalize(&ge.y);
		secp256k1_fe_get_b32(point, &ge.x);
		secp256k1_fe_get_b32(point+32, &ge.y);
		ret = 1;
	}
	secp256k1_scalar_clear(&s);
	return ret;
}<|MERGE_RESOLUTION|>--- conflicted
+++ resolved
@@ -1,24 +1,6 @@
-<<<<<<< HEAD
-// Copyright 2015 The go-aerum-new Authors
-// This file is part of the go-aerum-new library.
-//
-// The go-aerum-new library is free software: you can redistribute it and/or modify
-// it under the terms of the GNU Lesser General Public License as published by
-// the Free Software Foundation, either version 3 of the License, or
-// (at your option) any later version.
-//
-// The go-aerum-new library is distributed in the hope that it will be useful,
-// but WITHOUT ANY WARRANTY; without even the implied warranty of
-// MERCHANTABILITY or FITNESS FOR A PARTICULAR PURPOSE. See the
-// GNU Lesser General Public License for more details.
-//
-// You should have received a copy of the GNU Lesser General Public License
-// along with the go-aerum-new library. If not, see <http://www.gnu.org/licenses/>.
-=======
 // Copyright 2015 Jeffrey Wilcke, Felix Lange, Gustav Simonsson. All rights reserved.
 // Use of this source code is governed by a BSD-style license that can be found in
 // the LICENSE file.
->>>>>>> 225171a4
 
 // secp256k1_context_create_sign_verify creates a context for signing and signature verification.
 static secp256k1_context* secp256k1_context_create_sign_verify() {
